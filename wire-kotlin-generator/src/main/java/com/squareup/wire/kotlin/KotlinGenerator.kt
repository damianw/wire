/*
 * Copyright 2018 Square Inc.
 *
 * Licensed under the Apache License, Version 2.0 (the "License");
 * you may not use this file except in compliance with the License.
 * You may obtain a copy of the License at
 *
 * http://www.apache.org/licenses/LICENSE-2.0
 *
 * Unless required by applicable law or agreed to in writing, software
 * distributed under the License is distributed on an "AS IS" BASIS,
 * WITHOUT WARRANTIES OR CONDITIONS OF ANY KIND, either express or implied.
 * See the License for the specific language governing permissions and
 * limitations under the License.
 */
package com.squareup.wire.kotlin

import com.squareup.kotlinpoet.AnnotationSpec
import com.squareup.kotlinpoet.BOOLEAN
import com.squareup.kotlinpoet.ClassName
import com.squareup.kotlinpoet.CodeBlock
import com.squareup.kotlinpoet.DOUBLE
import com.squareup.kotlinpoet.FLOAT
import com.squareup.kotlinpoet.FunSpec
import com.squareup.kotlinpoet.INT
import com.squareup.kotlinpoet.KModifier.DATA
import com.squareup.kotlinpoet.KModifier.INTERNAL
import com.squareup.kotlinpoet.KModifier.OVERRIDE
import com.squareup.kotlinpoet.KModifier.PRIVATE
import com.squareup.kotlinpoet.LONG
import com.squareup.kotlinpoet.NameAllocator
import com.squareup.kotlinpoet.ParameterSpec
import com.squareup.kotlinpoet.ParameterizedTypeName.Companion.parameterizedBy
import com.squareup.kotlinpoet.PropertySpec
import com.squareup.kotlinpoet.TypeName
import com.squareup.kotlinpoet.TypeSpec
import com.squareup.kotlinpoet.asClassName
import com.squareup.kotlinpoet.asTypeName
import com.squareup.kotlinpoet.buildCodeBlock
import com.squareup.kotlinpoet.jvm.jvmField
import com.squareup.wire.EnumAdapter
import com.squareup.wire.FieldEncoding
import com.squareup.wire.Message
import com.squareup.wire.ProtoAdapter
import com.squareup.wire.ProtoReader
import com.squareup.wire.ProtoWriter
import com.squareup.wire.WireEnum
import com.squareup.wire.WireField
import com.squareup.wire.internal.Internal
import com.squareup.wire.schema.EnumType
import com.squareup.wire.schema.Field
import com.squareup.wire.schema.MessageType
import com.squareup.wire.schema.ProtoFile
import com.squareup.wire.schema.ProtoType
import com.squareup.wire.schema.Schema
import com.squareup.wire.schema.Type
import okio.ByteString
import java.util.Locale

class KotlinGenerator private constructor(
  val schema: Schema,
  private val nameToKotlinName: Map<ProtoType, ClassName>,
  private val emitAndroid: Boolean,
  private val javaInterOp: Boolean
) {
  val nameAllocatorStore = mutableMapOf<Type, NameAllocator>()

  /** Returns the Kotlin type for [protoType]. */
  fun typeName(protoType: ProtoType) = nameToKotlinName.getValue(protoType)

  /** Returns the full name of the class generated for `type`.  */
  fun generatedTypeName(type: Type) = typeName(type.type())

  fun generateType(type: Type): TypeSpec = when (type) {
    is MessageType -> generateMessage(type)
    is EnumType -> generateEnum(type)
    else -> error("Unknown type $type")
  }

  private fun nameAllocator(message: Type): NameAllocator {
    return nameAllocatorStore.getOrPut(message) {
      NameAllocator().apply {
        when (message) {
          is EnumType -> {
            newName("value", "value")
            newName("ADAPTER", "ADAPTER")
            message.constants().forEach { constant ->
              newName(constant.name(), constant)
            }
          }
          is MessageType -> {
            newName("unknownFields", "unknownFields")
            newName("ADAPTER", "ADAPTER")
            newName("reader", "reader")
            newName("Builder", "Builder")
            newName("builder", "builder")

            if (emitAndroid) {
              newName("CREATOR", "CREATOR")
            }
            message.fieldsAndOneOfFields().forEach { field ->
              newName(field.name(), field)
            }
          }
        }
      }
    }
  }

  private fun generateMessage(type: MessageType): TypeSpec {
    val className = typeName(type.type())
    val builderClassName = className.nestedClass("Builder")
    val nameAllocator = nameAllocator(type)
    val adapterName = nameAllocator.get("ADAPTER")
    val unknownFields = nameAllocator.get("unknownFields")
    val superclass = if (emitAndroid) ANDROID_MESSAGE else MESSAGE
    val companionObjBuilder = TypeSpec.companionObjectBuilder()

    addAdapter(type, companionObjBuilder)

    val classBuilder = TypeSpec.classBuilder(className)
        .addModifiers(DATA)
        .superclass(superclass.parameterizedBy(className, builderClassName))
        .addSuperclassConstructorParameter(adapterName)
        .addSuperclassConstructorParameter(unknownFields)
        .addFunction(generateNewBuilderMethod(type, builderClassName))
        .addType(generateBuilderClass(type, className, builderClassName))

    if (type.oneOfs().size != 0) {
      classBuilder.addInitializerBlock(generateInitializerOneOfBlock(type))
    }

    if (emitAndroid) {
      addAndroidCreator(type, companionObjBuilder)
    }

    classBuilder.addType(companionObjBuilder.build())

    addMessageConstructor(type, classBuilder)

    type.nestedTypes().forEach { classBuilder.addType(generateType(it)) }

    return classBuilder.build()
  }

  private fun generateInitializerOneOfBlock(type: MessageType): CodeBlock {
    val oneOfs = type.oneOfs()
    val result = CodeBlock.Builder()
    val nameAllocator = nameAllocator(type)

    oneOfs
        .filter { oneOf -> oneOf.fields().size >= 2 }
        .forEach { oneOf ->
          val fieldNames = oneOf.fields().map { nameAllocator.get(it) }.joinToString(", ")
          result.beginControlFlow("if (%T.countNonNull(%L) > 1)",
              Internal::class, fieldNames)
          result.addStatement("throw IllegalArgumentException(" +
              "\"at most one of " + "$fieldNames may be non-null\")")
          result.endControlFlow()
        }

    return result.build()
  }

  private fun generateNewBuilderMethod(type: MessageType, builderClassName: ClassName): FunSpec {
    val funBuilder = FunSpec.builder("newBuilder")
        .addModifiers(OVERRIDE)
        .returns(builderClassName)

    if (!javaInterOp) {
      return funBuilder
          .addAnnotation(AnnotationSpec.builder(Deprecated::class)
              .addMember("message = %S", "Shouldn't be used in Kotlin")
              .addMember("level = %T.%L", DeprecationLevel::class, DeprecationLevel.HIDDEN)
              .build())
          .addStatement("return %T(this.copy())", builderClassName)
          .build()
    }

    val nameAllocator = nameAllocator(type)

    funBuilder.addStatement("val builder = Builder()")

    type.fieldsAndOneOfFields().forEach { field ->
      val fieldName = nameAllocator.get(field)
      funBuilder.addStatement("builder.%1L = %1L", fieldName)
    }

    return funBuilder
        .addStatement("builder.addUnknownFields(unknownFields())")
        .addStatement("return builder")
        .build()
  }

  private fun generateBuilderClass(
    type: MessageType,
    className: ClassName,
    builderClassName: ClassName
  ): TypeSpec {
    val builder = TypeSpec.classBuilder("Builder")
        .superclass(Message.Builder::class.asTypeName()
            .parameterizedBy(className, builderClassName))

    if (!javaInterOp) {
      return builder
          .primaryConstructor(FunSpec.constructorBuilder()
              .addParameter("message", className)
              .build())
          .addProperty(PropertySpec.builder("message", className)
              .addModifiers(PRIVATE)
              .initializer("message")
              .build())
          .addFunction(FunSpec.builder("build")
              .addModifiers(OVERRIDE)
              .returns(className)
              .addStatement("return message")
              .build())
          .build()
    }

    val nameAllocator = nameAllocator(type)
    val builderClass = className.nestedClass("Builder")
    val internalClass = ClassName("com.squareup.wire.internal", "Internal")

    val returnBody = CodeBlock.builder()
        .add("return %T(%>\n", className)

    type.fields().forEach { field ->
      val fieldName = nameAllocator.get(field)

      val throwExceptionBlock = if (!field.isRepeated
          && field.isRequired) {
        CodeBlock.of(" ?: throw %1T.%2L(%3L, %3S)",
            internalClass,
            "missingRequiredFields",
            field.name())
      } else {
        CodeBlock.of("")
      }

      builder
          .addProperty(PropertySpec.builder(fieldName, field.declarationClass())
              .mutable(true)
              .initializer(getDefaultValue(field))
              .addModifiers(INTERNAL)
              .build())
          .addFunction(builderSetter(field, nameAllocator, builderClass))

      returnBody.addStatement("%1L = %1L%2L,", fieldName, throwExceptionBlock)
    }

    val buildFunction = FunSpec.builder("build")
        .addModifiers(OVERRIDE)
        .returns(className)
        .addCode(returnBody
            .add("unknownFields = buildUnknownFields()")
            .add("%<\n)\n") // close the block
            .build())
        .build()

    return builder.addFunction(buildFunction)
        .build()
  }

  private fun builderSetter(
    field: Field,
    nameAllocator: NameAllocator,
    builderType: TypeName
  ): FunSpec {
    val fieldName = nameAllocator.get(field)
    val funBuilder = FunSpec.builder(fieldName)
        .addParameter(fieldName, field.getClass())
        .returns(builderType)
    if (field.documentation().isNotEmpty()) {
      funBuilder.addKdoc(field.documentation())
    }
    if (field.isDeprecated) {
      funBuilder.addAnnotation(AnnotationSpec.builder(Deprecated::class)
          .addMember("message = %S", "$fieldName is deprecated")
          .build())
    }
    if (field.isRepeated) {
      funBuilder.addStatement("%T.checkElementsNotNull(%L)", Internal::class, fieldName)
    }

    return funBuilder
        .addStatement("this.%1L = %1L", fieldName)
        .addStatement("return this")
        .build()
  }

  /**
   * Example
   * ```
   * data class Person(
   *   val name: String,
   *   val email: String? = null,
   *   val phone: List<PhoneNumber> = emptyList(),
   *   val unknownFields: ByteString = ByteString.EMPTY
   * )
   * ```
   */
  private fun addMessageConstructor(message: MessageType, classBuilder: TypeSpec.Builder) {
    val constructorBuilder = FunSpec.constructorBuilder()
    val nameAllocator = nameAllocator(message)
    val byteClass = typeName(ProtoType.BYTES)

<<<<<<< HEAD
    message.fieldsAndOneOfFields().forEach { field ->
      var fieldClass: TypeName = typeName(field.type())
=======
    message.fields().forEach { field ->
      var fieldClass: TypeName
>>>>>>> 4ec460e0
      val fieldName = nameAllocator.get(field)
      val fieldType = field.type()
      var defaultValue = CodeBlock.of("null")

      when {
<<<<<<< HEAD
=======
        field.isOptional -> fieldClass = typeName(fieldType).asNullable()
>>>>>>> 4ec460e0
        field.isRepeated -> {
          fieldClass = List::class.asClassName().parameterizedBy(typeName(fieldType))
          defaultValue = CodeBlock.of("emptyList()")
        }
<<<<<<< HEAD
        !field.isRequired -> {
          fieldClass = fieldClass.asNullable()
        }
=======
        fieldType.isMap -> {
          fieldClass = Map::class.asTypeName()
              .parameterizedBy(typeName(fieldType.keyType()), typeName(fieldType.valueType()))
          defaultValue = CodeBlock.of("emptyMap()")
        }
        else -> fieldClass = typeName(fieldType)
>>>>>>> 4ec460e0
      }

      if (field.default != null) {
        defaultValue = getDefaultValue(field)
        fieldClass = typeName(fieldType).asNonNull()
      }

      val parameterSpec = ParameterSpec.builder(fieldName, fieldClass)
      if (!field.isRequired) {
        parameterSpec.defaultValue(defaultValue)
      }

      if (javaInterOp) {
        parameterSpec.addAnnotation(AnnotationSpec.builder(WireField::class)
            .addMember("tag = %L", field.tag())
            .addMember("adapter = %S", getAdapterName(field))
            .build())
      }

      constructorBuilder.addParameter(parameterSpec.build())
      classBuilder.addProperty(PropertySpec.builder(fieldName, fieldClass)
          .initializer(fieldName)
          .build())
    }

    val unknownFields = nameAllocator.get("unknownFields")
    constructorBuilder.addParameter(
        ParameterSpec.builder(unknownFields, byteClass)
            .defaultValue("%T.EMPTY", byteClass)
            .build())
    classBuilder.addProperty(PropertySpec.builder(unknownFields, byteClass)
        .initializer(unknownFields)
        .build())

    classBuilder.primaryConstructor(constructorBuilder.build())
  }

  /**
   * Example
   * ```
   * companion object {
   *  @JvmField
   *  val ADAPTER : ProtoAdapter<Person> =
   *      object : ProtoAdapter<Person>(FieldEncoding.LENGTH_DELIMITED, Person::class.java) {
   *    override fun encodedSize(value: Person): Int { .. }
   *    override fun encode(writer: ProtoWriter, value: Person) { .. }
   *    override fun decode(reader: ProtoReader): Person { .. }
   *  }
   * }
   * ```
   */
  private fun addAdapter(type: MessageType, companionObjBuilder: TypeSpec.Builder) {
    val nameAllocator = nameAllocator(type)
    val parentClassName = generatedTypeName(type)
    val adapterName = nameAllocator.get("ADAPTER")

    val adapterObject = TypeSpec.anonymousClassBuilder()
        .superclass(ProtoAdapter::class.asClassName().parameterizedBy(parentClassName))
        .addSuperclassConstructorParameter("\n%>%T.LENGTH_DELIMITED",
            FieldEncoding::class.asClassName())
        .addSuperclassConstructorParameter("\n%T::class.java\n%<", parentClassName)
        .addFunction(encodedSizeFun(type))
        .addFunction(encodeFun(type))
        .addFunction(decodeFun(type))

    for (field in type.fields()) {
      if (field.type().isMap) {
        val keyType = field.type().keyType()
        val valueType = field.type().valueType()
        val adapterType = ProtoAdapter::class.asTypeName()
            .parameterizedBy(Map::class.asTypeName()
                .parameterizedBy(typeName(keyType), typeName(valueType)))
        adapterObject.addProperty(
            PropertySpec.builder("${field.name()}Adapter", adapterType, PRIVATE)
                .initializer(
                    "%T.newMapAdapter(%L, %L)",
                    ProtoAdapter::class,
                    getAdapterName(keyType),
                    getAdapterName(valueType)
                )
                .build())
      }
    }

    val adapterType = ProtoAdapter::class.asClassName().parameterizedBy(parentClassName)

    companionObjBuilder.addProperty(PropertySpec.builder(adapterName, adapterType)
        .jvmField()
        .initializer("%L", adapterObject.build())
        .build())
  }

  private fun encodedSizeFun(message: MessageType): FunSpec {
    val className = generatedTypeName(message)
    val nameAllocator = nameAllocator(message)
<<<<<<< HEAD

    message.fieldsAndOneOfFields().forEach { field ->
      val adapterName = getAdapterName(field)
      val fieldName = nameAllocator.get(field)

      body.add("%L.%LencodedSizeWithTag(%L, value.%L) +\n",
          adapterName,
          if (field.isRepeated) "asRepeated()." else "",
          field.tag(),
          fieldName)
      body.add(indentation)
=======
    val body = buildCodeBlock {
      add("return \n%>")
      message.fields().forEach { field ->
        val adapterName = getAdapterName(field)
        val fieldName = nameAllocator.get(field)
        add("%L.%LencodedSizeWithTag(%L, value.%L) +\n",
            adapterName,
            if (field.isRepeated) "asRepeated()." else "",
            field.tag(),
            fieldName)
      }
      add("value.unknownFields.size%<\n")
>>>>>>> 4ec460e0
    }
    return FunSpec.builder("encodedSize")
        .addParameter("value", className)
        .returns(Int::class)
        .addCode(body)
        .addModifiers(OVERRIDE)
        .build()
  }

  private fun encodeFun(message: MessageType): FunSpec {
    val className = generatedTypeName(message)
    val body = CodeBlock.builder()
    val nameAllocator = nameAllocator(message)

    message.fieldsAndOneOfFields().forEach { field ->
      val adapterName = getAdapterName(field)
      val fieldName = nameAllocator.get(field)
      body.addStatement("%L.%LencodeWithTag(writer, %L, value.%L)",
          adapterName,
          if (field.isRepeated) "asRepeated()." else "",
          field.tag(),
          fieldName)
    }

    body.addStatement("writer.writeBytes(value.unknownFields)")

    return FunSpec.builder("encode")
        .addParameter("writer", ProtoWriter::class)
        .addParameter("value", className)
        .addCode(body.build())
        .addModifiers(OVERRIDE)
        .build()
  }

  private fun decodeFun(message: MessageType): FunSpec {
    val className = nameToKotlinName.getValue(message.type())
    val nameAllocator = nameAllocator(message)
    val internalClass = ClassName("com.squareup.wire.internal", "Internal")

    val declarationBody = CodeBlock.builder()

    val returnBody = CodeBlock.builder()
    returnBody.addStatement("return %T(%>", className)

    val decodeBlock = CodeBlock.builder()
    decodeBlock.addStatement(
        "val unknownFields = reader.forEachTag { tag ->")

    decodeBlock.addStatement("%>when (tag) {%>")

    message.fieldsAndOneOfFields().forEach { field ->
      val adapterName = getAdapterName(field)
      val fieldName = nameAllocator.get(field)

      var throwExceptionBlock = CodeBlock.of("")
      val decodeBodyTemplate: String
      val fieldDeclaration: CodeBlock = field.getDeclaration(fieldName)

<<<<<<< HEAD
      if (field.isRepeated) {
        decodeBodyTemplate = "%L%L -> %L.add(%L.decode(reader))"
      } else {
        decodeBodyTemplate = "%L%L -> %L = %L.decode(reader)"

        if (field.isRequired) {
          throwExceptionBlock = CodeBlock.of(" ?: throw %1T.missingRequiredFields(%2L, %2S)",
              internalClass,
              field.name())
=======
      when {
        field.isRepeated -> decodeBodyTemplate = "%L -> %L.add(%L.decode(reader))"
        field.type().isMap -> decodeBodyTemplate = "%L -> %L.putAll(%L.decode(reader))"
        else -> {
          decodeBodyTemplate = "%L -> %L = %L.decode(reader)"
          if (!field.isOptional && field.default == null) {
            throwExceptionBlock = CodeBlock.of(" ?: throw %1T.missingRequiredFields(%2L, %2S)",
                internalClass,
                field.name())
          }
>>>>>>> 4ec460e0
        }
      }

      declarationBody.addStatement("%L", fieldDeclaration)
      decodeBlock.addStatement(decodeBodyTemplate, field.tag(), fieldName, adapterName)
      returnBody.addStatement("%1L = %1L%2L,", fieldName, throwExceptionBlock)
    }

    val tagHandlerClass = ClassName("com.squareup.wire", "TagHandler")

    decodeBlock.addStatement("else -> %T.%L", tagHandlerClass, "UNKNOWN_TAG")
    decodeBlock.add("%<}\n%<}\n") // close the block

    returnBody.add("unknownFields = unknownFields")
    returnBody.add("%<\n)\n") // close the block

    return FunSpec.builder("decode")
        .addParameter("reader", ProtoReader::class)
        .returns(className)
        .addCode(declarationBody.build())
        .addCode(decodeBlock.build())
        .addCode(returnBody.build())
        .addModifiers(OVERRIDE)
        .build()
  }

  // TODO add support for custom adapters.
  private fun getAdapterName(field: Field) = if (field.type().isMap) {
    CodeBlock.of("%NAdapter", field.name())
  } else {
    getAdapterName(field.type())
  }

  private fun getAdapterName(type: ProtoType) = when {
    type.isScalar ->
      CodeBlock.of("%T.%L", ProtoAdapter::class, type.simpleName().toUpperCase(Locale.US))
    type.isMap -> throw IllegalArgumentException("Can't create single adapter for map type $type")
    else -> CodeBlock.of("%L.ADAPTER", typeName(type).simpleName)
  }

  /**
   * Example
   * ```
   * enum class PhoneType(private val value: Int) : WireEnum {
   *     HOME(0),
   *     ...
   *     override fun getValue(): Int = value
   *     object ADAPTER { ... }
   * ```
   * }
   */
  private fun generateEnum(message: EnumType): TypeSpec {
    val type = message.type()
    val nameAllocator = nameAllocator(message)

    val valueName = nameAllocator.get("value")

    val builder = TypeSpec.enumBuilder(type.simpleName())
        .addSuperinterface(WireEnum::class)
        .primaryConstructor(FunSpec.constructorBuilder()
            .addParameter(valueName, Int::class, PRIVATE)
            .build())
        .addProperty(PropertySpec.builder(valueName, Int::class, PRIVATE)
            .initializer(valueName)
            .build())
        .addFunction(FunSpec.builder("getValue")
            .returns(Int::class)
            .addModifiers(OVERRIDE)
            .addStatement("return $valueName")
            .build())
        .addType(generateEnumAdapter(message))

    message.constants().forEach { constant ->
      builder.addEnumConstant(nameAllocator.get(constant), TypeSpec.anonymousClassBuilder()
          .addSuperclassConstructorParameter("%L", constant.tag())
          .addKdoc(constant.documentation())
          .build())
    }

    return builder.build()
  }

  /**
   * Example
   * ```
   * companion object {
   *     @JvmField
   *     val ADAPTER = object : EnumAdapter<PhoneType>(PhoneType::class.java) {
   *         override fun fromValue(value: Int): PhoneType? = values().find { it.value == value }
   *     }
   * }
   * ```
   */

  private fun generateEnumAdapter(message: EnumType): TypeSpec {
    val parentClassName = nameToKotlinName.getValue(message.type())
    val nameAllocator = nameAllocator(message)

    val adapterName = nameAllocator.get("ADAPTER")
    val valueName = nameAllocator.get("value")

    val companionObjBuilder = TypeSpec.companionObjectBuilder()
    val adapterType = ProtoAdapter::class.asClassName().parameterizedBy(parentClassName)
    val adapterObject = TypeSpec.anonymousClassBuilder()
        .superclass(EnumAdapter::class.asClassName().parameterizedBy(parentClassName))
        .addSuperclassConstructorParameter("\n%>%T::class.java\n%<", parentClassName)
        .addFunction(FunSpec.builder("fromValue")
            .addModifiers(OVERRIDE)
            .addParameter(valueName, Int::class)
            .returns(parentClassName)
            .apply {
              addCode("return when (value) {\n%>")
              message.constants().forEach { constant ->
                addCode("%L -> %L\n", constant.tag(), nameAllocator[constant])
              }
              // TODO(egorand): Use %P when KotlinPoet 1.0.0-RC3 (or 1.0.0) lands
              addCode("else -> throw IllegalArgumentException(%S + value)", "Unexpected value: ")
              addCode("\n%<}\n") // close the block
            }
            .build())
        .build()

    return companionObjBuilder.addProperty(
        PropertySpec.builder(adapterName, adapterType)
            .jvmField()
            .initializer("%L", adapterObject)
            .build())
        .build()
  }

  /**
   * Example
   * ```
   * companion object {
   *     @JvmStatic
   *     val CREATOR: Parcelable.Creator<Person> = AndroidMessage.newCreator(ADAPTER)
   * }
   * ```
   */
  private fun addAndroidCreator(type: MessageType, companionObjBuilder: TypeSpec.Builder) {
    val nameAllocator = nameAllocator(type)
    val parentClassName = generatedTypeName(type)
    val creatorName = nameAllocator.get("CREATOR")
    val creatorTypeName = ClassName("android.os", "Parcelable", "Creator")
        .parameterizedBy(parentClassName)

    companionObjBuilder.addProperty(PropertySpec.builder(creatorName, creatorTypeName)
        .jvmField()
        .initializer("%T.newCreator(ADAPTER)", ANDROID_MESSAGE)
        .build())
  }

  private fun getDefaultValue(field: Field): CodeBlock {
    val internalClass = ClassName("com.squareup.wire.internal", "Internal")
    return when {
      isEnum(field) -> if (field.default != null) {
        CodeBlock.of("%T.%L", typeName(field.type()), field.default)
      } else {
        CodeBlock.of("null")
      }
      field.isRepeated -> CodeBlock.of("%T.newMutableList()", internalClass)
      else -> CodeBlock.of("%L", field.default)
    }
  }

  private fun isEnum(field: Field): Boolean = schema.getType(field.type()) is EnumType

  private fun Field.getDeclaration(allocatedName: String) = when {
    isRepeated -> CodeBlock.of("val $allocatedName = mutableListOf<%T>()", typeName(type()))
    type().isMap -> CodeBlock.of("val $allocatedName = mutableMapOf<%T, %T>()",
        typeName(type().keyType()), typeName(type().valueType()))
    else -> CodeBlock.of("var $allocatedName: %T = %L", declarationClass(), getDefaultValue(this))
  }

  private fun Field.declarationClass(): TypeName {
    val fieldClass = getClass()
    if (isRepeated || default != null) return fieldClass
    return fieldClass.asNullable()
  }

  private fun Field.getClass(baseClass: TypeName = nameToKotlinName.getValue(type())) = when {
    isRepeated -> List::class.asClassName().parameterizedBy(baseClass)
    isOptional && default == null -> baseClass.asNullable()
    else -> baseClass.asNonNull()
  }

  companion object {
    private val BUILT_IN_TYPES = mapOf(
        ProtoType.BOOL to BOOLEAN,
        ProtoType.BYTES to ByteString::class.asClassName(),
        ProtoType.DOUBLE to DOUBLE,
        ProtoType.FLOAT to FLOAT,
        ProtoType.FIXED32 to INT,
        ProtoType.FIXED64 to LONG,
        ProtoType.INT32 to INT,
        ProtoType.INT64 to LONG,
        ProtoType.SFIXED32 to INT,
        ProtoType.SFIXED64 to LONG,
        ProtoType.SINT32 to INT,
        ProtoType.SINT64 to LONG,
        ProtoType.STRING to String::class.asClassName(),
        ProtoType.UINT32 to INT,
        ProtoType.UINT64 to LONG
    )
    private val MESSAGE = Message::class.asClassName()
    private val ANDROID_MESSAGE = MESSAGE.peerClass("AndroidMessage")

    @JvmStatic @JvmName("get")
    operator fun invoke(
      schema: Schema,
      emitAndroid: Boolean = false,
      javaInterop: Boolean = false
    ): KotlinGenerator {
      val map = BUILT_IN_TYPES.toMutableMap()

      fun putAll(kotlinPackage: String, enclosingClassName: ClassName?, types: List<Type>) {
        for (type in types) {
          val className = enclosingClassName?.nestedClass(type.type().simpleName())
              ?: ClassName(kotlinPackage, type.type().simpleName())
          map[type.type()] = className
          putAll(kotlinPackage, className, type.nestedTypes())
        }
      }

      for (protoFile in schema.protoFiles()) {
        val kotlinPackage = protoFile.kotlinPackage()
        putAll(kotlinPackage, null, protoFile.types())

        for (service in protoFile.services()) {
          val className = ClassName(kotlinPackage, service.type().simpleName())
          map[service.type()] = className
        }
      }

      return KotlinGenerator(schema, map, emitAndroid, javaInterop)
    }
  }
}

private fun ProtoFile.kotlinPackage() = javaPackage() ?: packageName() ?: ""<|MERGE_RESOLUTION|>--- conflicted
+++ resolved
@@ -15,6 +15,7 @@
  */
 package com.squareup.wire.kotlin
 
+import com.google.common.collect.ImmutableList
 import com.squareup.kotlinpoet.AnnotationSpec
 import com.squareup.kotlinpoet.BOOLEAN
 import com.squareup.kotlinpoet.ClassName
@@ -98,7 +99,7 @@
             if (emitAndroid) {
               newName("CREATOR", "CREATOR")
             }
-            message.fieldsAndOneOfFields().forEach { field ->
+            message.withOneOfs().forEach { field ->
               newName(field.name(), field)
             }
           }
@@ -126,12 +127,16 @@
         .addFunction(generateNewBuilderMethod(type, builderClassName))
         .addType(generateBuilderClass(type, className, builderClassName))
 
-    if (type.oneOfs().size != 0) {
-      classBuilder.addInitializerBlock(generateInitializerOneOfBlock(type))
-    }
-
     if (emitAndroid) {
       addAndroidCreator(type, companionObjBuilder)
+    }
+
+    if (type.oneOfs().size != 0) {
+      if (javaInterOp) {
+        classBuilder.addInitializerBlock(generateInitializerOneOfBlock(type))
+      } else {
+        // TODO emit oneofs using sealed classes.
+      }
     }
 
     classBuilder.addType(companionObjBuilder.build())
@@ -147,7 +152,6 @@
     val oneOfs = type.oneOfs()
     val result = CodeBlock.Builder()
     val nameAllocator = nameAllocator(type)
-
     oneOfs
         .filter { oneOf -> oneOf.fields().size >= 2 }
         .forEach { oneOf ->
@@ -158,7 +162,6 @@
               "\"at most one of " + "$fieldNames may be non-null\")")
           result.endControlFlow()
         }
-
     return result.build()
   }
 
@@ -181,7 +184,7 @@
 
     funBuilder.addStatement("val builder = Builder()")
 
-    type.fieldsAndOneOfFields().forEach { field ->
+    type.withOneOfs().forEach { field ->
       val fieldName = nameAllocator.get(field)
       funBuilder.addStatement("builder.%1L = %1L", fieldName)
     }
@@ -305,38 +308,25 @@
     val nameAllocator = nameAllocator(message)
     val byteClass = typeName(ProtoType.BYTES)
 
-<<<<<<< HEAD
-    message.fieldsAndOneOfFields().forEach { field ->
+    val fields = message.withOneOfs()
+
+    fields.forEach { field ->
       var fieldClass: TypeName = typeName(field.type())
-=======
-    message.fields().forEach { field ->
-      var fieldClass: TypeName
->>>>>>> 4ec460e0
       val fieldName = nameAllocator.get(field)
       val fieldType = field.type()
       var defaultValue = CodeBlock.of("null")
 
       when {
-<<<<<<< HEAD
-=======
-        field.isOptional -> fieldClass = typeName(fieldType).asNullable()
->>>>>>> 4ec460e0
         field.isRepeated -> {
           fieldClass = List::class.asClassName().parameterizedBy(typeName(fieldType))
           defaultValue = CodeBlock.of("emptyList()")
         }
-<<<<<<< HEAD
-        !field.isRequired -> {
-          fieldClass = fieldClass.asNullable()
-        }
-=======
         fieldType.isMap -> {
           fieldClass = Map::class.asTypeName()
               .parameterizedBy(typeName(fieldType.keyType()), typeName(fieldType.valueType()))
           defaultValue = CodeBlock.of("emptyMap()")
         }
-        else -> fieldClass = typeName(fieldType)
->>>>>>> 4ec460e0
+        !field.isRequired -> fieldClass = typeName(fieldType).asNullable()
       }
 
       if (field.default != null) {
@@ -432,22 +422,9 @@
   private fun encodedSizeFun(message: MessageType): FunSpec {
     val className = generatedTypeName(message)
     val nameAllocator = nameAllocator(message)
-<<<<<<< HEAD
-
-    message.fieldsAndOneOfFields().forEach { field ->
-      val adapterName = getAdapterName(field)
-      val fieldName = nameAllocator.get(field)
-
-      body.add("%L.%LencodedSizeWithTag(%L, value.%L) +\n",
-          adapterName,
-          if (field.isRepeated) "asRepeated()." else "",
-          field.tag(),
-          fieldName)
-      body.add(indentation)
-=======
     val body = buildCodeBlock {
       add("return \n%>")
-      message.fields().forEach { field ->
+      message.withOneOfs().forEach { field ->
         val adapterName = getAdapterName(field)
         val fieldName = nameAllocator.get(field)
         add("%L.%LencodedSizeWithTag(%L, value.%L) +\n",
@@ -457,7 +434,6 @@
             fieldName)
       }
       add("value.unknownFields.size%<\n")
->>>>>>> 4ec460e0
     }
     return FunSpec.builder("encodedSize")
         .addParameter("value", className)
@@ -472,7 +448,7 @@
     val body = CodeBlock.builder()
     val nameAllocator = nameAllocator(message)
 
-    message.fieldsAndOneOfFields().forEach { field ->
+    message.withOneOfs().forEach { field ->
       val adapterName = getAdapterName(field)
       val fieldName = nameAllocator.get(field)
       body.addStatement("%L.%LencodeWithTag(writer, %L, value.%L)",
@@ -508,7 +484,7 @@
 
     decodeBlock.addStatement("%>when (tag) {%>")
 
-    message.fieldsAndOneOfFields().forEach { field ->
+    message.withOneOfs().forEach { field ->
       val adapterName = getAdapterName(field)
       val fieldName = nameAllocator.get(field)
 
@@ -516,28 +492,16 @@
       val decodeBodyTemplate: String
       val fieldDeclaration: CodeBlock = field.getDeclaration(fieldName)
 
-<<<<<<< HEAD
-      if (field.isRepeated) {
-        decodeBodyTemplate = "%L%L -> %L.add(%L.decode(reader))"
-      } else {
-        decodeBodyTemplate = "%L%L -> %L = %L.decode(reader)"
-
-        if (field.isRequired) {
-          throwExceptionBlock = CodeBlock.of(" ?: throw %1T.missingRequiredFields(%2L, %2S)",
-              internalClass,
-              field.name())
-=======
       when {
         field.isRepeated -> decodeBodyTemplate = "%L -> %L.add(%L.decode(reader))"
         field.type().isMap -> decodeBodyTemplate = "%L -> %L.putAll(%L.decode(reader))"
         else -> {
           decodeBodyTemplate = "%L -> %L = %L.decode(reader)"
-          if (!field.isOptional && field.default == null) {
+          if (field.isRequired) {
             throwExceptionBlock = CodeBlock.of(" ?: throw %1T.missingRequiredFields(%2L, %2S)",
                 internalClass,
                 field.name())
           }
->>>>>>> 4ec460e0
         }
       }
 
@@ -722,6 +686,12 @@
     isRepeated -> List::class.asClassName().parameterizedBy(baseClass)
     isOptional && default == null -> baseClass.asNullable()
     else -> baseClass.asNonNull()
+  }
+
+  private fun MessageType.withOneOfs(): ImmutableList<Field> {
+    return if (javaInterOp)
+      fieldsAndOneOfFields()
+    else fields()
   }
 
   companion object {
